from tinygrad.tensor import Tensor
<<<<<<< HEAD
=======
from tinygrad import dtypes
>>>>>>> a064be7b


class PrimeField:
  P = None

  def __init__(self, x):
    if isinstance(x, (int, float, list, Tensor)):
      x = self.t32(self.mod_py_obj(x))
    elif isinstance(x, PrimeField):
      x = x.value
    self.value = x

  def __add__(self, other):
    if isinstance(other, int):
      other = type(self)(other)
    return type(self)(self.add(self.value, other.value))

  def __neg__(self):
    return type(self)(self.P - self.value)

  def __sub__(self, other):
    if isinstance(other, int):
      other = type(self)(other)
    return type(self)(self.sub(self.value, other.value))

  def __mul__(self, other):
    if isinstance(other, int):
      other = type(self)(other)
    return type(self)(self.mul_mod(self.value, other.value))

  def __pow__(self, exponent):
    assert isinstance(exponent, int)
    result = type(self)(1)
    base = self
    while exponent:
      if exponent & 1:
        result = result * base
      base = base * base
      exponent //= 2
    return result

  def inv(self):
    assert not self.iszero(self.value).numpy(), "0 has no inverse"
    return type(self)(self.modinv_impl(self.value))

  def __truediv__(self, other):
    if isinstance(other, int):
      other = type(self)(other)
    return self * other.inv()

  def __rtruediv__(self, other):
    return self.inv() * other

  __radd__ = __add__
  __rmul__ = __mul__

  def __rsub__(self, other):
    return -(self - other)

  def __repr__(self):
    return f"{self.value.numpy()}"

  def __int__(self):
    return int(self.value)

  def __len__(self):
    return len(self.value)

  def tobytes(self):
    return ((self.value % self.P).numpy()).tobytes()

  def __eq__(self, other):
    if isinstance(other, int):
      other = type(self)(other)
    return self.eq_t(self.value, other.value).numpy()

  # -- Common arithmetic utility methods --
  @classmethod
  def add(cls, a: Tensor, b: Tensor) -> Tensor:
    return (a + b) % cls.P

  @classmethod
  def sub(cls, a: Tensor, b: Tensor) -> Tensor:
    return (a - b) % cls.P

  @classmethod
  def mul_mod(cls, a: Tensor, b: Tensor) -> Tensor:
    return (a * b) % cls.P

  @classmethod
  def sum_mod(cls, x: Tensor, axis=None) -> Tensor:
    return (x.sum(axis=axis)) % cls.P

  @classmethod
  def zeros(cls, shape):
<<<<<<< HEAD
    return Tensor.zeros(*shape, dtype=np.float32)
=======
    return Tensor.zeros(*shape, dtype=dtypes.float32)
>>>>>>> a064be7b

  @staticmethod
  def append(*args, axis=0):
    return Tensor.cat(args, dim=axis)

  @classmethod
  def tobytes_tensor(cls, x: Tensor) -> bytes:
    return (x % cls.P).numpy().tobytes()

  @classmethod
  def eq_t(cls, x: Tensor, y: Tensor):
    return (x % cls.P == y % cls.P).all()

  @classmethod
  def iszero(cls, x: Tensor):
    return (x % cls.P == 0).all()

  @staticmethod
  def zeros_like(x: Tensor):
<<<<<<< HEAD
    return Tensor.zeros(*x.shape, dtype=np.float64)
=======
    return Tensor.zeros(*x.shape, dtype=dtypes.float64)
>>>>>>> a064be7b

  @staticmethod
  def t32(x) -> Tensor:
    if isinstance(x, Tensor):
      return x
<<<<<<< HEAD
    return Tensor(np.array(x, dtype=np.int32), requires_grad=False)
=======
    return Tensor(x, dtype=dtypes.int32)
>>>>>>> a064be7b

  # -- Unique methods: to be implemented by subclasses --
  @classmethod
  def mod_py_obj(cls, inp):
    if isinstance(inp, Tensor):
      return inp % cls.P
    elif isinstance(inp, int):
      return inp % cls.P
    elif isinstance(inp, float):
      return int(inp) % cls.P
    else:
      return [cls.mod_py_obj(x) for x in inp]

  @classmethod
  def modinv_impl(cls, x: Tensor) -> Tensor:
    # Compute the modular inverse using Fermat's little theorem:
    #   x^(P-2) mod P.
    return cls.pow_tensor(x, cls.P - 2)

  @classmethod
  def pow_tensor(cls, base: Tensor, exponent: int) -> Tensor:
    result = cls.t32(1)
    while exponent:
      if exponent & 1:
        result = cls.mul_mod(result, base)
      base = cls.mul_mod(base, base)
      exponent //= 2
    return result<|MERGE_RESOLUTION|>--- conflicted
+++ resolved
@@ -1,8 +1,5 @@
 from tinygrad.tensor import Tensor
-<<<<<<< HEAD
-=======
 from tinygrad import dtypes
->>>>>>> a064be7b
 
 
 class PrimeField:
@@ -98,11 +95,7 @@
 
   @classmethod
   def zeros(cls, shape):
-<<<<<<< HEAD
-    return Tensor.zeros(*shape, dtype=np.float32)
-=======
     return Tensor.zeros(*shape, dtype=dtypes.float32)
->>>>>>> a064be7b
 
   @staticmethod
   def append(*args, axis=0):
@@ -122,21 +115,13 @@
 
   @staticmethod
   def zeros_like(x: Tensor):
-<<<<<<< HEAD
-    return Tensor.zeros(*x.shape, dtype=np.float64)
-=======
     return Tensor.zeros(*x.shape, dtype=dtypes.float64)
->>>>>>> a064be7b
 
   @staticmethod
   def t32(x) -> Tensor:
     if isinstance(x, Tensor):
       return x
-<<<<<<< HEAD
-    return Tensor(np.array(x, dtype=np.int32), requires_grad=False)
-=======
     return Tensor(x, dtype=dtypes.int32)
->>>>>>> a064be7b
 
   # -- Unique methods: to be implemented by subclasses --
   @classmethod
